--- conflicted
+++ resolved
@@ -127,15 +127,11 @@
         if !self.code.is_empty() {
             return self.code.clone();
         }
-<<<<<<< HEAD
         let c = db.get(&self.code_hash).unwrap().unwrap();
         self.code = c.clone();
         self.code_size = c.len();
         self.code_state = CodeState::Clean;
         c
-=======
-        return db.get(&self.code_hash).unwrap().unwrap();
->>>>>>> ec70f28a
     }
 
     pub fn balance(&self) -> U256 {
@@ -209,16 +205,11 @@
     }
 
     pub fn commit_storage<B: DB>(&mut self, db: &mut B) {
-<<<<<<< HEAD
         let mut trie =  if self.storage_root == KECCAK_NULL_RLP {
             PatriciaTrie::new(db, RLPNodeCodec::default())
         } else {
             PatriciaTrie::from(db, RLPNodeCodec::default(), &self.storage_root.0).unwrap()
         };
-=======
-        let mut trie =
-            PatriciaTrie::from(db, RLPNodeCodec::default(), &self.storage_root.0).unwrap();
->>>>>>> ec70f28a
         for (k, v) in self.storage_changes.drain() {
             if v.is_zero() {
                 trie.remove(&k).unwrap();
